--- conflicted
+++ resolved
@@ -3,12 +3,8 @@
 import (
 	"bufio"
 	"fmt"
-<<<<<<< HEAD
-	"net"
-=======
 	"os"
 	"strconv"
->>>>>>> 3df6ec09
 	"strings"
 	"sync"
 	"time"
@@ -47,8 +43,8 @@
 	if len(c.ResolvFile) > 0 {
 		clientConfig, err := dns.ClientConfigFromFile(c.ResolvFile)
 		if err != nil {
-			logger.Printf(":%s is not a valid resolv.conf file\n", c.ResolvFile)
-			logger.Println(err)
+			logger.Error(":%s is not a valid resolv.conf file\n", c.ResolvFile)
+			logger.Error("%s", err)
 			panic(err)
 		}
 		for _, server := range clientConfig.Servers {
@@ -130,16 +126,11 @@
 	}
 
 	qname := req.Question[0].Name
-<<<<<<< HEAD
 
 	res := make(chan *dns.Msg, 1)
 	var wg sync.WaitGroup
 	L := func(nameserver string) {
 		defer wg.Done()
-=======
-	nameservers := r.Nameservers(qname)
-	for _, nameserver := range nameservers {
->>>>>>> 3df6ec09
 		r, rtt, err := c.Exchange(req, nameserver)
 		if err != nil {
 			logger.Warn("%s socket error on %s", qname, nameserver)
@@ -156,7 +147,7 @@
 				return
 			}
 		} else {
-			logger.Debug("%s resolv on %s (%s) ttl: %d", UnFqdn(qname), nameserver, net, rtt)
+			logger.Debug("%s resolv on %s (%s) ttl: %v", UnFqdn(qname), nameserver, net, rtt)
 		}
 		select {
 		case res <- r:
@@ -167,55 +158,40 @@
 	ticker := time.NewTicker(time.Duration(settings.ResolvConfig.Interval) * time.Millisecond)
 	defer ticker.Stop()
 	// Start lookup on each nameserver top-down, in every second
-	for _, nameserver := range r.Nameservers() {
+	nameservers := r.Nameservers(qname)
+	for _, nameserver := range nameservers {
 		wg.Add(1)
 		go L(nameserver)
 		// but exit early, if we have an answer
 		select {
 		case r := <-res:
+			// logger.Debug("%s resolv on %s rtt: %v", UnFqdn(qname), nameserver, rtt)
 			return r, nil
 		case <-ticker.C:
 			continue
 		}
-<<<<<<< HEAD
 	}
 	// wait for all the namservers to finish
 	wg.Wait()
 	select {
 	case r := <-res:
-=======
-		Debug("%s resolv on %s rtt: %v", UnFqdn(qname), nameserver, rtt)
->>>>>>> 3df6ec09
+		// logger.Debug("%s resolv on %s rtt: %v", UnFqdn(qname), nameserver, rtt)
 		return r, nil
 	default:
-		return nil, ResolvError{qname, net, r.Nameservers()}
-	}
-<<<<<<< HEAD
-
+		return nil, ResolvError{qname, net, nameservers}
+	}
 }
 
 // Namservers return the array of nameservers, with port number appended.
 // '#' in the name is treated as port separator, as with dnsmasq.
-func (r *Resolver) Nameservers() (ns []string) {
-	for _, server := range r.config.Servers {
-		if i := strings.IndexByte(server, '#'); i > 0 {
-			server = net.JoinHostPort(server[:i], server[i+1:])
-		} else {
-			server = net.JoinHostPort(server, r.config.Port)
-		}
-		ns = append(ns, server)
-=======
-	return nil, ResolvError{qname, nameservers}
-}
 
 func (r *Resolver) Nameservers(qname string) []string {
-
 	queryKeys := strings.Split(qname, ".")
 	queryKeys = queryKeys[:len(queryKeys)-1] // ignore last '.'
 
 	ns := []string{}
 	if v, found := r.domain_server.search(queryKeys); found {
-		Debug("found upstream: %v", v)
+		logger.Debug("found upstream: %v", v)
 		server := v
 		nameserver := server + ":53"
 		ns = append(ns, nameserver)
@@ -223,7 +199,6 @@
 
 	for _, nameserver := range r.servers {
 		ns = append(ns, nameserver)
->>>>>>> 3df6ec09
 	}
 	return ns
 }
