package main

import (
	"bufio"
	"errors"
	"net"
	"os"
	"regexp"
	"strings"
	"sync"
	"time"

	"github.com/hoisie/redis"
	"golang.org/x/net/publicsuffix"
)

type Hosts struct {
	fileHosts       *FileHosts
	redisHosts      *RedisHosts
	refreshInterval time.Duration
}

func NewHosts(hs HostsSettings, rs RedisSettings) Hosts {
<<<<<<< HEAD
	fileHosts := &FileHosts{
		file:  hs.HostsFile,
		hosts: make(map[string]string),
	}

	var redisHosts *RedisHosts
	if hs.RedisEnable {
		rc := &redis.Client{Addr: rs.Addr(), Db: rs.DB, Password: rs.Password}
		redisHosts = &RedisHosts{
			redis: rc,
			key:   hs.RedisKey,
			hosts: make(map[string]string),
		}
	}
=======
	fileHosts := &FileHosts{hs.HostsFile}

	var rc *redis.Client
	if hs.RedisEnable {
		rc = &redis.Client{Addr: rs.Addr(), Db: rs.DB, Password: rs.Password}
	} else {
		rc = nil
	}
	redisHosts := &RedisHosts{rc, hs.RedisKey}
>>>>>>> 3df6ec09

	hosts := Hosts{fileHosts, redisHosts, time.Second * time.Duration(hs.RefreshInterval)}
	hosts.refresh()
	return hosts

}

/*
Match local /etc/hosts file first, remote redis records second
*/
func (h *Hosts) Get(domain string, family int) ([]net.IP, bool) {

	var sips []string
	var ip net.IP
	var ips []net.IP

	sips, ok := h.fileHosts.Get(domain)
	if !ok {
		if h.redisHosts != nil {
			sips, ok = h.redisHosts.Get(domain)
		}
	}

	if sips == nil {
		return nil, false
	}

	for _, sip := range sips {
		switch family {
		case _IP4Query:
			ip = net.ParseIP(sip).To4()
		case _IP6Query:
			ip = net.ParseIP(sip).To16()
		default:
			continue
		}
		if ip != nil {
			ips = append(ips, ip)
		}
	}

	return ips, (ips != nil)
}

/*
Update hosts records from /etc/hosts file and redis per minute
*/
func (h *Hosts) refresh() {
	ticker := time.NewTicker(h.refreshInterval)
	go func() {
		for {
			h.fileHosts.Refresh()
			if h.redisHosts != nil {
				h.redisHosts.Refresh()
			}
			<-ticker.C
		}
	}()
}

type RedisHosts struct {
	redis *redis.Client
	key   string
	hosts map[string]string
	mu    sync.RWMutex
}

<<<<<<< HEAD
func (r *RedisHosts) Get(domain string) ([]string, bool) {
	r.mu.RLock()
	defer r.mu.RUnlock()

	domain = strings.ToLower(domain)
	ip, ok := r.hosts[domain]
	if ok {
		return strings.Split(ip, ","), true
	}

	sld, err := publicsuffix.EffectiveTLDPlusOne(domain)
	if err != nil {
		return nil, false
	}

	for host, ip := range r.hosts {
		if strings.HasPrefix(host, "*.") {
			old, err := publicsuffix.EffectiveTLDPlusOne(host)
			if err != nil {
				continue
			}
			if sld == old {
				return strings.Split(ip, ","), true
			}
		}
	}
	return nil, false
}

func (r *RedisHosts) Set(domain, ip string) (bool, error) {
	r.mu.Lock()
	defer r.mu.Unlock()
	return r.redis.Hset(r.key, strings.ToLower(domain), []byte(ip))
}

func (r *RedisHosts) Refresh() {
	r.mu.Lock()
	defer r.mu.Unlock()
	r.clear()
	err := r.redis.Hgetall(r.key, r.hosts)
	if err != nil {
		logger.Warn("Update hosts records from redis failed %s", err)
	} else {
		logger.Debug("Update hosts records from redis")
	}
}

func (r *RedisHosts) clear() {
	r.hosts = make(map[string]string)
=======
func (r *RedisHosts) GetAll() map[string]string {
	if r.redis == nil {
		return map[string]string{}
	}
	var hosts = make(map[string]string)
	r.redis.Hgetall(r.key, hosts)
	return hosts
}

func (r *RedisHosts) Get(domain string) (ip string, ok bool) {
	if r.redis == nil {
		return "", false
	}
	b, err := r.redis.Hget(r.key, domain)
	return string(b), err == nil
}

func (r *RedisHosts) Set(domain, ip string) (bool, error) {
	if r.redis == nil {
		return false, errors.New("Redis not enabled")
	}
	return r.redis.Hset(r.key, domain, []byte(ip))
>>>>>>> 3df6ec09
}

type FileHosts struct {
	file  string
	hosts map[string]string
	mu    sync.RWMutex
}

func (f *FileHosts) Get(domain string) ([]string, bool) {
	f.mu.RLock()
	defer f.mu.RUnlock()
	domain = strings.ToLower(domain)
	ip, ok := f.hosts[domain]
	if ok {
		return []string{ip}, true
	}

	sld, err := publicsuffix.EffectiveTLDPlusOne(domain)
	if err != nil {
		return nil, false
	}

	for host, ip := range f.hosts {
		if strings.HasPrefix(host, "*.") {
			old, err := publicsuffix.EffectiveTLDPlusOne(host)
			if err != nil {
				continue
			}
			if sld == old {
				return []string{ip}, true
			}
		}
	}

	return nil, false
}

func (f *FileHosts) Refresh() {
	buf, err := os.Open(f.file)
	if err != nil {
		logger.Warn("Update hosts records from file failed %s", err)
		return
	}
	defer buf.Close()

	f.mu.Lock()
	defer f.mu.Unlock()

	f.clear()

	scanner := bufio.NewScanner(buf)
	for scanner.Scan() {

		line := scanner.Text()
		line = strings.TrimSpace(line)
		line = strings.Replace(line, "\t", " ", -1)

		if strings.HasPrefix(line, "#") || line == "" {
			continue
		}

		sli := strings.Split(line, " ")

		if len(sli) < 2 {
			continue
		}

		ip := sli[0]
<<<<<<< HEAD
		if !f.isIP(ip) {
=======
		if !isDomain(domain) || !isIP(ip) {
>>>>>>> 3df6ec09
			continue
		}

		// Would have multiple columns of domain in line.
		// Such as "127.0.0.1  localhost localhost.domain" on linux.
		// The domains may not strict standard, like "local" so don't check with f.isDomain(domain).
		for i := 1; i <= len(sli)-1; i++ {
			domain := strings.TrimSpace(sli[i])
			if domain == "" {
				continue
			}

			f.hosts[strings.ToLower(domain)] = ip
		}
	}
	logger.Debug("update hosts records from %s, total %d records.", f.file, len(f.hosts))
}

func (f *FileHosts) clear() {
	f.hosts = make(map[string]string)
}

func isDomain(domain string) bool {
	if isIP(domain) {
		return false
	}
	match, _ := regexp.MatchString(`^([a-zA-Z0-9\*]([a-zA-Z0-9\-]{0,61}[a-zA-Z0-9])?\.)+[a-zA-Z]{2,6}$`, domain)
	return match
}

func isIP(ip string) bool {
	return (net.ParseIP(ip) != nil)
}<|MERGE_RESOLUTION|>--- conflicted
+++ resolved
@@ -2,7 +2,6 @@
 
 import (
 	"bufio"
-	"errors"
 	"net"
 	"os"
 	"regexp"
@@ -21,7 +20,6 @@
 }
 
 func NewHosts(hs HostsSettings, rs RedisSettings) Hosts {
-<<<<<<< HEAD
 	fileHosts := &FileHosts{
 		file:  hs.HostsFile,
 		hosts: make(map[string]string),
@@ -36,17 +34,6 @@
 			hosts: make(map[string]string),
 		}
 	}
-=======
-	fileHosts := &FileHosts{hs.HostsFile}
-
-	var rc *redis.Client
-	if hs.RedisEnable {
-		rc = &redis.Client{Addr: rs.Addr(), Db: rs.DB, Password: rs.Password}
-	} else {
-		rc = nil
-	}
-	redisHosts := &RedisHosts{rc, hs.RedisKey}
->>>>>>> 3df6ec09
 
 	hosts := Hosts{fileHosts, redisHosts, time.Second * time.Duration(hs.RefreshInterval)}
 	hosts.refresh()
@@ -114,7 +101,6 @@
 	mu    sync.RWMutex
 }
 
-<<<<<<< HEAD
 func (r *RedisHosts) Get(domain string) ([]string, bool) {
 	r.mu.RLock()
 	defer r.mu.RUnlock()
@@ -164,30 +150,6 @@
 
 func (r *RedisHosts) clear() {
 	r.hosts = make(map[string]string)
-=======
-func (r *RedisHosts) GetAll() map[string]string {
-	if r.redis == nil {
-		return map[string]string{}
-	}
-	var hosts = make(map[string]string)
-	r.redis.Hgetall(r.key, hosts)
-	return hosts
-}
-
-func (r *RedisHosts) Get(domain string) (ip string, ok bool) {
-	if r.redis == nil {
-		return "", false
-	}
-	b, err := r.redis.Hget(r.key, domain)
-	return string(b), err == nil
-}
-
-func (r *RedisHosts) Set(domain, ip string) (bool, error) {
-	if r.redis == nil {
-		return false, errors.New("Redis not enabled")
-	}
-	return r.redis.Hset(r.key, domain, []byte(ip))
->>>>>>> 3df6ec09
 }
 
 type FileHosts struct {
@@ -256,11 +218,7 @@
 		}
 
 		ip := sli[0]
-<<<<<<< HEAD
-		if !f.isIP(ip) {
-=======
-		if !isDomain(domain) || !isIP(ip) {
->>>>>>> 3df6ec09
+		if !isIP(ip) {
 			continue
 		}
 
