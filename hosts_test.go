package main

import (
	"testing"

	. "github.com/smartystreets/goconvey/convey"
)

func TestHostDomainAndIP(t *testing.T) {
	Convey("Test Host File Domain and IP regex", t, func() {
		Convey("1.1.1.1 should be IP and not domain", func() {
			So(isIP("1.1.1.1"), ShouldEqual, true)
			So(isDomain("1.1.1.1"), ShouldEqual, false)
		})

		Convey("2001:470:20::2 should be IP and not domain", func() {
			So(isIP("2001:470:20::2"), ShouldEqual, true)
			So(isDomain("2001:470:20::2"), ShouldEqual, false)
		})

<<<<<<< HEAD
		Convey("`host` should not be domain and not IP", func() {
			So(f.isDomain("host"), ShouldEqual, false)
			So(f.isIP("host"), ShouldEqual, false)
=======
		Convey("`host` should be domain and not IP", func() {
			So(isDomain("host"), ShouldEqual, true)
			So(isIP("host"), ShouldEqual, false)
>>>>>>> 3df6ec09
		})

		Convey("`123.test` should be domain and not IP", func() {
			So(isDomain("123.test"), ShouldEqual, true)
			So(isIP("123.test"), ShouldEqual, false)
		})

	})
}<|MERGE_RESOLUTION|>--- conflicted
+++ resolved
@@ -18,15 +18,9 @@
 			So(isDomain("2001:470:20::2"), ShouldEqual, false)
 		})
 
-<<<<<<< HEAD
 		Convey("`host` should not be domain and not IP", func() {
-			So(f.isDomain("host"), ShouldEqual, false)
-			So(f.isIP("host"), ShouldEqual, false)
-=======
-		Convey("`host` should be domain and not IP", func() {
-			So(isDomain("host"), ShouldEqual, true)
+			So(isDomain("host"), ShouldEqual, false)
 			So(isIP("host"), ShouldEqual, false)
->>>>>>> 3df6ec09
 		})
 
 		Convey("`123.test` should be domain and not IP", func() {
